-- Custom repository for cardano haskell packages, see CONTRIBUTING.md
repository cardano-haskell-packages
  url: https://intersectmbo.github.io/cardano-haskell-packages
  secure: True
  root-keys:
    3e0cce471cf09815f930210f7827266fd09045445d65923e6d0238a6cd15126f
    443abb7fb497a134c343faf52f0b659bd7999bc06b7f63fa76dc99d631f9bea1
    a86a1f6ce86c449c46666bda44268677abf29b5b2d2eb5ec7af903ec2f117a82
    bcec67e8e99cabfa7764d75ad9b158d72bfacf70ca1d0ec8bc6b4406d1bf8413
    c00aae8461a256275598500ea0e187588c35a5d5d7454fb57eac18d9edb86a56
    d4a35cd3121aa00d18544bb0ac01c3e1691d618f462c46129271bccf39f7e8ee

-- See CONTRIBUTING.md for information about when and how to update these.
index-state:
<<<<<<< HEAD
  , hackage.haskell.org 2025-04-22T10:01:33Z
  , cardano-haskell-packages 2025-04-22T10:01:33Z
=======
  , hackage.haskell.org 2025-05-27T12:29:12Z
  , cardano-haskell-packages 2025-05-28T12:02:33Z
>>>>>>> a4891562

packages: **/*.cabal

-- Compile more things in parallel
package *
  ghc-options: -j8

-- Always build tests and benchmarks of local packages
tests: True
benchmarks: True

-- Always show detailed output for tests
test-show-details: direct

program-options
<<<<<<< HEAD
  ghc-options: -fwrite-ide-info

allow-newer:
  -- Grapesy requires network >= 3.2 and the ouroboros packages used upstream
  -- are restricting this upper bound, but updating seemed fine.
  network-mux:network
  , ouroboros-network:network
  , ouroboros-network-api:network
  , ouroboros-network-framework:network
  , ouroboros-network-protocols:network

source-repository-package
  type: git
  location: https://github.com/cardano-scaling/plutus
  tag: bdc9b541023906674fe54015638fc9cb2aa4a83b
  --sha256: sha256-ibg4jC+YpsYz/753+89VkU3dc3adrjTHrqaBtl2301M=
  subdir:
    plutus-core
    plutus-tx
    plutus-tx-plugin
=======
  ghc-options: -fwrite-ide-info
>>>>>>> a4891562
<|MERGE_RESOLUTION|>--- conflicted
+++ resolved
@@ -12,13 +12,8 @@
 
 -- See CONTRIBUTING.md for information about when and how to update these.
 index-state:
-<<<<<<< HEAD
-  , hackage.haskell.org 2025-04-22T10:01:33Z
-  , cardano-haskell-packages 2025-04-22T10:01:33Z
-=======
   , hackage.haskell.org 2025-05-27T12:29:12Z
   , cardano-haskell-packages 2025-05-28T12:02:33Z
->>>>>>> a4891562
 
 packages: **/*.cabal
 
@@ -34,27 +29,22 @@
 test-show-details: direct
 
 program-options
-<<<<<<< HEAD
   ghc-options: -fwrite-ide-info
-
-allow-newer:
-  -- Grapesy requires network >= 3.2 and the ouroboros packages used upstream
-  -- are restricting this upper bound, but updating seemed fine.
-  network-mux:network
-  , ouroboros-network:network
-  , ouroboros-network-api:network
-  , ouroboros-network-framework:network
-  , ouroboros-network-protocols:network
 
 source-repository-package
   type: git
   location: https://github.com/cardano-scaling/plutus
-  tag: bdc9b541023906674fe54015638fc9cb2aa4a83b
-  --sha256: sha256-ibg4jC+YpsYz/753+89VkU3dc3adrjTHrqaBtl2301M=
+  tag: 3566252d9b7378d2d3bc3e4ea537ba6ec2f76fc9
+  --sha256: sha256-+64+LJlsJQkka54tlao8hzLGTGZqanwTtoSDAqPnou8=
   subdir:
     plutus-core
+    plutus-ledger-api
+    plutus-metatheory
     plutus-tx
     plutus-tx-plugin
-=======
-  ghc-options: -fwrite-ide-info
->>>>>>> a4891562
+
+allow-newer: plutus-core
+allow-newer: plutus-ledger-api
+allow-newer: plutus-metatheory
+allow-newer: plutus-tx-plugin
+allow-newer: plutus-tx