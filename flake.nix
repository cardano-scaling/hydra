--- conflicted
+++ resolved
@@ -8,13 +8,8 @@
     cardano-node.url = "github:intersectmbo/cardano-node/10.1.4";
     flake-parts.url = "github:hercules-ci/flake-parts";
     haskellNix.url = "github:input-output-hk/haskell.nix";
-<<<<<<< HEAD
-    hydra-coding-standards.url = "github:cardano-scaling/hydra-coding-standards/0.6.3";
-    hydra-spec.url = "github:cardano-scaling/hydra-formal-specification";
-=======
     hydra-coding-standards.url = "github:cardano-scaling/hydra-coding-standards/0.6.5";
     hydra-spec.url = "github:cardano-scaling/hydra-formal-specification/7f78e005b95ff3b9c55995632ceb3d6ab96a305e";
->>>>>>> 7edfba6c
     iohk-nix.url = "github:input-output-hk/iohk-nix";
     lint-utils = {
       url = "github:homotopic/lint-utils";
