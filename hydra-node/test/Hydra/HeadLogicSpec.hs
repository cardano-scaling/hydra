--- conflicted
+++ resolved
@@ -40,37 +40,15 @@
       env =
         Environment
           { party = 2
+          , snapshotStrategy = NoSnapshots
           }
 
   it "confirms tx given it receives AckTx from all parties" $ do
-<<<<<<< HEAD
     let reqTx = NetworkEvent $ ReqTx (ValidTx 1)
         ackFrom1 = NetworkEvent $ AckTx 1 (ValidTx 1)
         ackFrom2 = NetworkEvent $ AckTx 2 (ValidTx 1)
         ackFrom3 = NetworkEvent $ AckTx 3 (ValidTx 1)
         s0 = initialState threeParties ledger
-=======
-    let allParties = Set.fromList [1, 2, 3]
-        reqTx = NetworkEvent $ MessageReceived $ ReqTx (ValidTx 1)
-        ackFrom1 = NetworkEvent $ MessageReceived $ AckTx 1 (ValidTx 1)
-        ackFrom2 = NetworkEvent $ MessageReceived $ AckTx 2 (ValidTx 1)
-        ackFrom3 = NetworkEvent $ MessageReceived $ AckTx 3 (ValidTx 1)
-        env =
-          Environment
-            { party = 2
-            , snapshotStrategy = NoSnapshots
-            }
-        ledger = mockLedger
-        s0 =
-          HeadState
-            { headStatus = OpenState $ SimpleHeadState (initLedgerState ledger) mempty mempty 0
-            , headParameters =
-                HeadParameters
-                  { contestationPeriod = 42
-                  , parties = allParties
-                  }
-            }
->>>>>>> 18b2eadb
 
     s1 <- assertNewState $ update env ledger s0 reqTx
     s2 <- assertNewState $ update env ledger s1 ackFrom3
@@ -82,9 +60,11 @@
 
     confirmedTransactions s4 `shouldBe` [ValidTx 1]
 
-<<<<<<< HEAD
   it "notifies client when it receives a ping" $ do
     update env ledger (initialState threeParties ledger) (NetworkEvent $ Ping 2) `hasEffect` ClientEffect (NodeConnectedToNetwork 2)
+
+  it "does not confirm snapshots from non-leaders" pending
+  it "does not confirm old snapshots" pending
 
 hasEffect :: Tx tx => Outcome tx -> Effect tx -> IO ()
 hasEffect (NewState _ effects) effect
@@ -99,17 +79,13 @@
   HeadState tx
 initialState parties ledger =
   HeadState
-    { headStatus = OpenState $ SimpleHeadState (initLedgerState ledger) mempty mempty
+    { headStatus = OpenState $ SimpleHeadState (initLedgerState ledger) mempty mempty 0
     , headParameters =
         HeadParameters
           { contestationPeriod = 42
           , parties
           }
     }
-=======
-  it "does not confirm snapshots from non-leaders" pending
-  it "does not confirm old snapshots" pending
->>>>>>> 18b2eadb
 
 confirmedTransactions :: HeadState tx -> [tx]
 confirmedTransactions HeadState{headStatus} = case headStatus of
