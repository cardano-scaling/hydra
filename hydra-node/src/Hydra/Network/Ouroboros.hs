-- | Ouroboros-based implementation of 'Hydra.Network' interface
module Hydra.Network.Ouroboros (withOuroborosNetwork, module Hydra.Network) where

import Cardano.Binary (FromCBOR, ToCBOR)
import Cardano.Prelude
import Control.Concurrent.STM (
  TChan,
  dupTChan,
  newBroadcastTChanIO,
  newTBQueueIO,
  readTBQueue,
  readTChan,
  writeTBQueue,
  writeTChan,
 )
import Control.Tracer (Tracer, contramap, debugTracer, stdoutTracer)
import qualified Data.ByteString.Lazy as LBS
import Hydra.Logging (nullTracer)
import Hydra.Network (
  Host,
  Network (..),
  NetworkCallback,
  PortNumber,
 )
import Hydra.Network.Ouroboros.Client as FireForget (
  FireForgetClient (..),
  fireForgetClientPeer,
 )
import Hydra.Network.Ouroboros.Server as FireForget (
  FireForgetServer (..),
  fireForgetServerPeer,
 )
import Hydra.Network.Ouroboros.Type (
  FireForget,
  codecFireForget,
 )
import Network.Socket (AddrInfo (addrAddress), defaultHints, getAddrInfo)
import Network.TypedProtocol.Pipelined ()
import Ouroboros.Network.Driver (TraceSendRecv)
import Ouroboros.Network.ErrorPolicy (nullErrorPolicies)
import Ouroboros.Network.IOManager (withIOManager)
import Ouroboros.Network.Mux (
  MiniProtocol (
    MiniProtocol,
    miniProtocolLimits,
    miniProtocolNum,
    miniProtocolRun
  ),
  MiniProtocolLimits (..),
  MiniProtocolNum (MiniProtocolNum),
  MuxMode (..),
  MuxPeer (MuxPeer),
  OuroborosApplication (..),
  RunMiniProtocol (..),
 )
import Ouroboros.Network.Protocol.Handshake.Codec (cborTermVersionDataCodec, noTimeLimitsHandshake)
import Ouroboros.Network.Protocol.Handshake.Unversioned (unversionedHandshakeCodec, unversionedProtocol, unversionedProtocolDataCodec)
import Ouroboros.Network.Protocol.Handshake.Version (acceptableVersion)
import Ouroboros.Network.Server.Socket (AcceptedConnectionsLimit (AcceptedConnectionsLimit))
import Ouroboros.Network.Snocket (socketSnocket)
import Ouroboros.Network.Socket (
  SomeResponderApplication (..),
  connectToNodeSocket,
  debuggingNetworkConnectTracers,
  debuggingNetworkServerTracers,
  newNetworkMutableState,
  withServerNode,
 )
import Ouroboros.Network.Subscription (IPSubscriptionTarget (IPSubscriptionTarget))
import qualified Ouroboros.Network.Subscription as Subscription
import Ouroboros.Network.Subscription.Ip (SubscriptionParams (..))
import Ouroboros.Network.Subscription.Worker (LocalAddresses (LocalAddresses))

withOuroborosNetwork ::
  forall msg.
  (Show msg, ToCBOR msg, FromCBOR msg) =>
  Host ->
  [Host] ->
  NetworkCallback msg IO ->
  (Network IO msg -> IO ()) ->
  IO ()
withOuroborosNetwork localHost remoteHosts networkCallback between = do
  bchan <- newBroadcastTChanIO
  chanPool <- newTBQueueIO (fromIntegral $ length remoteHosts)
  replicateM_ (length remoteHosts) $
    atomically $ do
      dup <- dupTChan bchan
      writeTBQueue chanPool dup
  withIOManager $ \iomgr -> do
    race_ (connect iomgr chanPool hydraClient) $
      race_ (listen iomgr hydraServer) $ do
        between $
<<<<<<< HEAD
          HydraNetwork
            { broadcast = atomically . writeTChan bchan
=======
          Network
            { broadcast = \e -> do
                atomically $ writeTChan bchan e
                networkCallback e
>>>>>>> 85b6f691
            }
 where
  resolveSockAddr (hostname, port) = do
    is <- getAddrInfo (Just defaultHints) (Just hostname) (Just $ show port)
    case is of
      (info : _) -> pure $ addrAddress info
      _ -> panic "getAdrrInfo failed.. do proper error handling"

  connect iomgr chanPool app = do
    -- REVIEW(SN): move outside to have this information available?
    networkState <- newNetworkMutableState
    -- Using port number 0 to let the operating system pick a random port
    localAddr <- resolveSockAddr (second (const (0 :: Integer)) localHost)
    remoteAddrs <- forM remoteHosts resolveSockAddr
    let sn = socketSnocket iomgr
    Subscription.ipSubscriptionWorker
      sn
      subscriptionTracer
      errorPolicyTracer
      networkState
      (subscriptionParams localAddr remoteAddrs)
      (actualConnect iomgr chanPool app)

  subscriptionParams localAddr remoteAddrs =
    SubscriptionParams
      { spLocalAddresses = LocalAddresses (Just localAddr) Nothing Nothing
      , spConnectionAttemptDelay = const Nothing
      , spErrorPolicies = nullErrorPolicies
      , spSubscriptionTarget = IPSubscriptionTarget remoteAddrs 7
      }

  subscriptionTracer = contramap show debugTracer

  errorPolicyTracer = contramap show debugTracer

  actualConnect iomgr chanPool app sn = do
    chan <- atomically $ readTBQueue chanPool
    connectToNodeSocket
      iomgr
      unversionedHandshakeCodec
      noTimeLimitsHandshake
      (cborTermVersionDataCodec unversionedProtocolDataCodec)
      debuggingNetworkConnectTracers
      acceptableVersion
      (unversionedProtocol (app chan))
      sn

  listen iomgr app = do
    networkState <- newNetworkMutableState
    localAddr <- resolveSockAddr localHost
    -- TODO(SN): whats this? _ <- async $ cleanNetworkMutableState networkState
    withServerNode
      (socketSnocket iomgr)
      debuggingNetworkServerTracers
      networkState
      (AcceptedConnectionsLimit maxBound maxBound 0)
      localAddr
      unversionedHandshakeCodec
      noTimeLimitsHandshake
      (cborTermVersionDataCodec unversionedProtocolDataCodec)
      acceptableVersion
      (unversionedProtocol (SomeResponderApplication app))
      nullErrorPolicies
      $ \_ serverAsync -> wait serverAsync -- block until async exception
  hydraClient ::
    TChan msg ->
    OuroborosApplication 'InitiatorMode addr LBS.ByteString IO () Void
  hydraClient chan =
    OuroborosApplication $ \_connectionId _controlMessageSTM ->
      [ MiniProtocol
          { miniProtocolNum = MiniProtocolNum 42
          , miniProtocolLimits = maximumMiniProtocolLimits
          , miniProtocolRun = InitiatorProtocolOnly initiator
          }
      ]
   where
    initiator =
      MuxPeer
        nullTracer
        codecFireForget
        (fireForgetClientPeer $ client chan)

  hydraServer ::
    OuroborosApplication 'ResponderMode addr LBS.ByteString IO Void ()
  hydraServer =
    OuroborosApplication $ \_connectionId _controlMessageSTM ->
      [ MiniProtocol
          { miniProtocolNum = MiniProtocolNum 42
          , miniProtocolLimits = maximumMiniProtocolLimits
          , miniProtocolRun = ResponderProtocolOnly responder
          }
      ]
   where
    responder =
      MuxPeer
        showStdoutTracer
        codecFireForget
        (fireForgetServerPeer server)

  -- TODO: provide sensible limits
  -- https://github.com/input-output-hk/ouroboros-network/issues/575
  maximumMiniProtocolLimits :: MiniProtocolLimits
  maximumMiniProtocolLimits =
    MiniProtocolLimits{maximumIngressQueue = maxBound}

  client ::
    TChan msg ->
    FireForgetClient msg IO ()
  client chan =
    Idle $ do
      atomically (readTChan chan) <&> \msg ->
        SendMsg msg (pure $ client chan)

  server :: FireForgetServer msg IO ()
  server =
    FireForgetServer
      { recvMsg = \msg -> networkCallback msg $> server
      , recvMsgDone = pure ()
      }

  showStdoutTracer ::
    Tracer IO (TraceSendRecv (FireForget msg))
  showStdoutTracer = contramap show stdoutTracer<|MERGE_RESOLUTION|>--- conflicted
+++ resolved
@@ -90,15 +90,8 @@
     race_ (connect iomgr chanPool hydraClient) $
       race_ (listen iomgr hydraServer) $ do
         between $
-<<<<<<< HEAD
-          HydraNetwork
+          Network
             { broadcast = atomically . writeTChan bchan
-=======
-          Network
-            { broadcast = \e -> do
-                atomically $ writeTChan bchan e
-                networkCallback e
->>>>>>> 85b6f691
             }
  where
   resolveSockAddr (hostname, port) = do
