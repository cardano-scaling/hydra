version: "3.9"

services:
  cardano-node:
    image: ghcr.io/intersectmbo/cardano-node:8.9.0
    volumes:
      - /srv/var/cardano/state-preview:/data
    environment:
      - CARDANO_CONFIG=/data/config.json
      - CARDANO_TOPOLOGY=/data/topology.json
      - CARDANO_DATABASE_PATH=/data/db
      - CARDANO_SOCKET_PATH=/data/node.socket # used by cardano-node
      - CARDANO_NODE_SOCKET_PATH=/data/node.socket # used by cardano-cli
      - CARDANO_LOG_DIR=/data/logs
    command:
      [ "run" ]
    restart: always

  hydra-explorer:
    image: ghcr.io/input-output-hk/hydra-explorer:0.17.0
    volumes:
    - /srv/var/cardano/state-preview:/data
    ports:
      - "80:8080"
    command:
      [ "--node-socket", "/data/node.socket"
      , "--testnet-magic", "2"
      , "--api-port", "8080"
      # NOTE: Block in which current master scripts were published
<<<<<<< HEAD
      , "--start-chain-from", "50319418.e43c469f458c21e7a9596bb335622d9e5198573a86a3c04fd305e0f67d53d561"
=======
      , "--start-chain-from", "49533501.e364500a42220ea47314215679b7e42e9bbb81fa69d1366fe738d8aef900f7ee"
>>>>>>> 2dcea31e
      ]
    restart: always<|MERGE_RESOLUTION|>--- conflicted
+++ resolved
@@ -27,10 +27,6 @@
       , "--testnet-magic", "2"
       , "--api-port", "8080"
       # NOTE: Block in which current master scripts were published
-<<<<<<< HEAD
-      , "--start-chain-from", "50319418.e43c469f458c21e7a9596bb335622d9e5198573a86a3c04fd305e0f67d53d561"
-=======
       , "--start-chain-from", "49533501.e364500a42220ea47314215679b7e42e9bbb81fa69d1366fe738d8aef900f7ee"
->>>>>>> 2dcea31e
       ]
     restart: always