--- conflicted
+++ resolved
@@ -663,19 +663,11 @@
         "nixpkgs-lib": "nixpkgs-lib_2"
       },
       "locked": {
-<<<<<<< HEAD
-        "lastModified": 1748821116,
-        "narHash": "sha256-F82+gS044J1APL0n4hH50GYdPRv/5JWm34oCJYmVKdE=",
-        "owner": "hercules-ci",
-        "repo": "flake-parts",
-        "rev": "49f0870db23e8c1ca0b5259734a02cd9e1e371a1",
-=======
         "lastModified": 1749398372,
         "narHash": "sha256-tYBdgS56eXYaWVW3fsnPQ/nFlgWi/Z2Ymhyu21zVM98=",
         "owner": "hercules-ci",
         "repo": "flake-parts",
         "rev": "9305fe4e5c2a6fcf5ba6a3ff155720fbe4076569",
->>>>>>> 7edfba6c
         "type": "github"
       },
       "original": {
@@ -1615,28 +1607,16 @@
         "werrorwolf": "werrorwolf"
       },
       "locked": {
-<<<<<<< HEAD
-        "lastModified": 1749308361,
-        "narHash": "sha256-mMdL9E8q0/h7gCbvK9YA7o5RWShaizEvfqoc3kd9KZ0=",
-        "owner": "cardano-scaling",
-        "repo": "hydra-coding-standards",
-        "rev": "85e09bc05beb08f8ceb531b4b52612007be68685",
-=======
         "lastModified": 1749723735,
         "narHash": "sha256-YxlNQkdSLOjE+0vwn6LRe+hXm95ULj6aptXjZK/Z1rA=",
         "owner": "cardano-scaling",
         "repo": "hydra-coding-standards",
         "rev": "5e86aa5ee49055e63a4cf1f864fdedd1af493bbc",
->>>>>>> 7edfba6c
         "type": "github"
       },
       "original": {
         "owner": "cardano-scaling",
-<<<<<<< HEAD
-        "ref": "0.6.3",
-=======
         "ref": "0.6.5",
->>>>>>> 7edfba6c
         "repo": "hydra-coding-standards",
         "type": "github"
       }
@@ -2727,19 +2707,11 @@
     },
     "nixpkgs_9": {
       "locked": {
-<<<<<<< HEAD
-        "lastModified": 1749086602,
-        "narHash": "sha256-DJcgJMekoxVesl9kKjfLPix2Nbr42i7cpEHJiTnBUwU=",
-        "owner": "NixOS",
-        "repo": "nixpkgs",
-        "rev": "4792576cb003c994bd7cc1edada3129def20b27d",
-=======
         "lastModified": 1749494155,
         "narHash": "sha256-FG4DEYBpROupu758beabUk9lhrblSf5hnv84v1TLqMc=",
         "owner": "NixOS",
         "repo": "nixpkgs",
         "rev": "88331c17ba434359491e8d5889cce872464052c2",
->>>>>>> 7edfba6c
         "type": "github"
       },
       "original": {
