--- conflicted
+++ resolved
@@ -2721,10 +2721,7 @@
           "haskellNix",
           "nixpkgs"
         ],
-<<<<<<< HEAD
-=======
         "nixpkgs-2411": "nixpkgs-2411_2",
->>>>>>> 719691cc
         "process-compose-flake": "process-compose-flake",
         "rust-accumulator": "rust-accumulator"
       }
