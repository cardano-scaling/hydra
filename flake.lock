--- conflicted
+++ resolved
@@ -3,19 +3,11 @@
     "CHaP": {
       "flake": false,
       "locked": {
-<<<<<<< HEAD
-        "lastModified": 1745317107,
-        "narHash": "sha256-mnctX3WY7zqy9QS4bSdpluCpq4MdSEe8XEOD+opYRhk=",
-        "owner": "IntersectMBO",
-        "repo": "cardano-haskell-packages",
-        "rev": "39c2a07ca686c111f11c81eca826c3f7b78d9ed7",
-=======
         "lastModified": 1748435077,
         "narHash": "sha256-UPrlvOFpiwqky/IBZCmTWRbS0l3UMitADiphhJnI9Jc=",
         "owner": "IntersectMBO",
         "repo": "cardano-haskell-packages",
         "rev": "d674eaf4d6a4c8406d17a502bad323c5ee84a20f",
->>>>>>> a4891562
         "type": "github"
       },
       "original": {
@@ -957,19 +949,11 @@
     "hackage": {
       "flake": false,
       "locked": {
-<<<<<<< HEAD
-        "lastModified": 1745367943,
-        "narHash": "sha256-uNeFIEnFGqmbLZk5UXLdWRKsyBvwLb4At3QrnH2HN4Y=",
-        "owner": "input-output-hk",
-        "repo": "hackage.nix",
-        "rev": "f12db0c941e509f8a9334418f0ccb38bfa0efe8c",
-=======
         "lastModified": 1748478391,
         "narHash": "sha256-2s+f5HRQmqY70ZLun6qqupx6Y/xhqHe1A4efLlAnJIk=",
         "owner": "input-output-hk",
         "repo": "hackage.nix",
         "rev": "6b7aee219ac8837669f56fd9420bc9e87443d28d",
->>>>>>> a4891562
         "type": "github"
       },
       "original": {
@@ -981,19 +965,11 @@
     "hackage-for-stackage": {
       "flake": false,
       "locked": {
-<<<<<<< HEAD
-        "lastModified": 1745367932,
-        "narHash": "sha256-3wuje6j3cwmfvqkau5Qvg/ffV8c1OeOTDrCpOJWvbe0=",
-        "owner": "input-output-hk",
-        "repo": "hackage.nix",
-        "rev": "b808c8edf5031fcc26a22306eafb2e037d2ec094",
-=======
         "lastModified": 1748478380,
         "narHash": "sha256-tL9oo3kqsGggwyu+6SzqmwvxMgP9TW4kYr7wrcT4F9Y=",
         "owner": "input-output-hk",
         "repo": "hackage.nix",
         "rev": "4c1cfe985a6d2f0e8c6d903d2b5297fece257382",
->>>>>>> a4891562
         "type": "github"
       },
       "original": {
@@ -1114,19 +1090,11 @@
         "stackage": "stackage_2"
       },
       "locked": {
-<<<<<<< HEAD
-        "lastModified": 1745371029,
-        "narHash": "sha256-tBO1idwmBNceWutYrGCmD1cqdVWlH+Ys9DLZs1QH9dA=",
-        "owner": "input-output-hk",
-        "repo": "haskell.nix",
-        "rev": "ac4d74385d1e2848ca011a4fc905fec1e4600346",
-=======
         "lastModified": 1748516483,
         "narHash": "sha256-nqtbSbs2G/Ldjkt7KLgePqyDjd+zZtj3YxAbRk1M8wo=",
         "owner": "input-output-hk",
         "repo": "haskell.nix",
         "rev": "7707658389458461553071792fa744f80663ee30",
->>>>>>> a4891562
         "type": "github"
       },
       "original": {
@@ -2867,19 +2835,11 @@
     "stackage_2": {
       "flake": false,
       "locked": {
-<<<<<<< HEAD
-        "lastModified": 1745367162,
-        "narHash": "sha256-Kt75CsTcck1d38A33LxgY8/n8kiqfs9LINLASXfdHH8=",
-        "owner": "input-output-hk",
-        "repo": "stackage.nix",
-        "rev": "b50895aadf07291c8cd806fc246489a492c1f76f",
-=======
         "lastModified": 1748477586,
         "narHash": "sha256-XlNzJApYAlnV+rPcFIHgxaA304jbfY00JbbkDpsd6bs=",
         "owner": "input-output-hk",
         "repo": "stackage.nix",
         "rev": "c04f95ad0731ff773c027ed1390aca827d9ca902",
->>>>>>> a4891562
         "type": "github"
       },
       "original": {
